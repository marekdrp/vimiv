# vim: ft=python fileencoding=utf-8 sw=4 et sts=4
"""Thumbnail part of vimiv."""

import os
from math import floor

from gi.repository import GdkPixbuf, GLib, Gtk
from vimiv.fileactions import populate
from vimiv.thumbnail_manager import ThumbnailManager


class Thumbnail(object):
    """Thumbnail class for vimiv.

    Includes the iconview with the thumnbails and all actions that apply to it.

    Attributes:
        app: The main vimiv application to interact with.
        toggled: If True thumbnail mode is open.
        zoom_levels: List of tuples containing the possible thumbnail sizes.
        zoom_level_index: Position in the possible_sizes list.
        directory: Directory in which thumbnails are stored.
        timer_id: ID of the currently running GLib.Timeout.
            creation failed.
        elements: List containing names of current thumbnail-files.
        markup: Markup string used to highlight search results.
        liststore: Gtk.ListStore containing thumbnail pixbufs and names.
        iconview: Gtk.IconView to display thumbnails.
        columns: Amount of columns that fit into the window.
        last_focused: Widget that was focused before thumbnail.
    """

    def __init__(self, app, settings):
        """Create the necessary objects and settings.

        Args:
            app: The main application class to interact with.
            settings: Settings from configfiles to use.
        """
        self.app = app
        general = settings["GENERAL"]

        # Settings
        self.toggled = False
        self.padding = general["thumb_padding"]
        self.directory = os.path.join(self.app.directory, "Thumbnails")
        self.timer_id = GLib.Timeout
        self.elements = []
        self.markup = self.app["library"].markup.replace("fore", "back")

        zoom_level = general["default_thumbsize"]
        self.zoom_levels = [(64, 64), (128, 128), (256, 256), (512, 512)]
        self.zoom_level_index = self.zoom_levels.index(zoom_level)

        # Creates the Gtk elements necessary for thumbnail mode, fills them
        # and focuses the iconview
        # Create the liststore and iconview
        self.liststore = Gtk.ListStore(GdkPixbuf.Pixbuf, str)
        self.iconview = Gtk.IconView.new()
        self.iconview.connect("item-activated", self.iconview_clicked)
        self.iconview.connect("key_press_event", self.app["eventhandler"].run,
                              "THUMBNAIL")
        self.iconview.connect("button_press_event",
                              self.app["eventhandler"].run, "THUMBNAIL")
        self.iconview.set_model(self.liststore)
        self.iconview.set_pixbuf_column(0)
        self.iconview.set_markup_column(1)

        self.columns = 0
        self.iconview.set_item_width(0)
        self.iconview.set_item_padding(self.padding)
        self.last_focused = ""
        self.thumbnail_manager = ThumbnailManager()

    def iconview_clicked(self, iconview, path):
        """Select and show image when thumbnail was activated.

        Args:
            iconview: Gtk.IconView that emitted the signal.
            path: Gtk.TreePath of the activated thumbnail.
        """
        self.toggle(True)
        count = path.get_indices()[0] + 1
        self.app["eventhandler"].num_clear()
        self.app["eventhandler"].num_str = str(count)
        self.app["image"].move_pos()

    def toggle(self, select_image=False):
        """Toggle thumbnail mode.

        Args:
            select_image: If True an image was selected. Never focus the library
                then.
        """
        # Close
        if self.toggled:
            self.app["image"].scrolled_win.remove(self.iconview)
            self.app["image"].scrolled_win.add(self.app["image"].viewport)
            if self.last_focused == "im" or select_image:
                self.app["image"].scrolled_win.grab_focus()
            elif self.last_focused == "lib":
                self.app["library"].focus()
                # Re-expand the library if there is no image and the setting
                # applies
                if self.app["library"].expand and \
                        self.app["image"].pixbuf_original.get_height() == 1:
                    self.app["image"].scrolled_win.hide()
                    self.app["library"].scrollable_treeview.set_hexpand(True)
            self.toggled = False
        # Open thumbnail mode differently depending on where we come from
        elif self.app.paths and self.app["image"].scrolled_win.is_focus():
            self.last_focused = "im"
            self.show()
        elif self.app["library"].files \
                and self.app["library"].treeview.is_focus():
            self.last_focused = "lib"
            self.app.paths, self.app.index = populate(self.app["library"].files)
            if self.app.paths:
                self.app["library"].scrollable_treeview.set_hexpand(False)
                self.app["image"].scrolled_win.show()
                self.show()
            else:
                self.app["statusbar"].message("No images in directory", "error")
                return
        else:
            self.app["statusbar"].message("No open image", "error")
            return
        # Manipulate bar is useless in thumbnail mode
        if self.app["manipulate"].scrolled_win.is_visible():
            self.app["manipulate"].toggle()
        # Update info for the current mode
        self.app["statusbar"].update_info()

    def calculate_columns(self):
        """Calculate how many columns fit into the current window."""
        width = self.app["window"].winsize[0]
        if self.app["library"].grid.is_visible():
            width -= self.app["library"].width

        self.columns = floor(
            (width - 12) / (self.get_zoom_level()[0] + 2 * self.padding))
        if self.columns < 1:
            self.columns = 1
        free_space = (width - 12) % (
            self.get_zoom_level()[0] + 2 * self.padding)
        padding = floor(free_space / self.columns)
        self.iconview.set_column_spacing(padding)
        self.iconview.set_columns(self.columns)

    def show(self, toggled=False):
        """Show thumbnails when called from toggle.

        Args:
            toggled: If True thumbnail mode is already toggled.
        """
        # Clean liststore
        self.liststore.clear()

        # Draw the icon view instead of the image
        if not toggled:
            self.app["image"].scrolled_win.remove(self.app["image"].viewport)
            self.app["image"].scrolled_win.add(self.iconview)
        # Show the window
        self.iconview.show()
        self.toggled = True

<<<<<<< HEAD
        # Add all thumbnails to the liststore
        for i, thumb in enumerate(self.elements):
            pixbuf_max = GdkPixbuf.Pixbuf.new_from_file(thumb)
            self.pixbuf_max.append(pixbuf_max)
            pixbuf = self.scale_thumb(pixbuf_max)
            name = thumb.split("___")[-1].split(".thumbnail")[0]
            name = os.path.splitext(name)[0]
            if self.app.paths[i] in self.app["mark"].marked:
                name = name + " [*]"
            self.liststore.append([pixbuf, name])
=======
        # Add initial placeholder for all thumbnails
        default_pixbuf_max = GdkPixbuf.Pixbuf.new_from_file_at_scale(
            self.thumbnail_manager.default_icon,
            *self.get_zoom_level(), True)
        size = self.get_zoom_level()[0]
        default_pixbuf = self.thumbnail_manager.scale_pixbuf(default_pixbuf_max,
                                                             size)
        for path in self.app.paths:
            name = self._get_name(path)
            self.liststore.append([default_pixbuf, name])

        # Generate thumbnails asynchronously
        self.reload_all(ignore_cache=True)
>>>>>>> 051a9eeb

        # Set columns
        self.calculate_columns()

        # Focus the current image
        self.iconview.grab_focus()
        pos = self.app.index % len(self.app.paths)
        self.move_to_pos(pos)

    def reload_all(self, ignore_cache=False):
        size = self.get_zoom_level()[0]
        for i, path in enumerate(self.app.paths):
            self.thumbnail_manager.get_thumbnail_at_scale_async(
                path, size, self._on_thumbnail_created, i,
                ignore_cache=ignore_cache)

    def _on_thumbnail_created(self, pixbuf, position):
        # Subsctipting the liststore directly works fine
        # pylint: disable=unsubscriptable-object
        self.liststore[position][0] = pixbuf
        self.move_to_pos(self.app.get_pos(force_widget="thu"))

    def _get_name(self, filename):
        name = os.path.splitext(os.path.basename(filename))[0]
        if filename in self.app["mark"].marked:
            name += " [*]"

        return name

    def reload(self, filename, reload_image=True):
        """Reload the thumbnails of manipulated images.

        Args:
            filename: Name of the file to reload thumbnail of.
            reload_image: If True reload the image of the thumbnail. Else only
                the name (useful for marking).
        """
        index = self.app.paths.index(filename)
        name = self._get_name(filename)
        if index in self.app["commandline"].search_positions:
            name = self.markup + "<b>" + name + "</b></span>"

        # pylint: disable=unsubscriptable-object
        if reload_image:
            self.thumbnail_manager.get_thumbnail_at_scale_async(
                filename, self.get_zoom_level()[0],
                self._on_thumbnail_created, index, ignore_cache=True)
        else:
            self.liststore[index][1] = name

    def move_direction(self, direction):
        """Scroll with "hjkl".

        Args:
            direction: Direction to scroll in. One of "hjkl".
        """
        # Start at current position
        new_pos = self.app.get_pos(force_widget="thu")
        # Check for a user prefixed step
        step = self.app["eventhandler"].num_receive()
        # Get variables used for calculation of limits
        last = len(self.app.paths)
        rows = self.iconview.get_item_row(Gtk.TreePath(last - 1))
        elem_last_row = last - rows * self.columns
        elem_per_row = floor((last - elem_last_row) / rows) if rows else last
        column = self.iconview.get_item_column(Gtk.TreePath(new_pos))
        row = self.iconview.get_item_row(Gtk.TreePath(new_pos))
        min_pos = 0
        max_pos = last - 1
        # Simple scrolls
        if direction == "h":
            new_pos -= step
        elif direction == "k":
            min_pos = column
            new_pos -= self.columns * step
        elif direction == "l":
            new_pos += step
        elif direction == "j":
            max_pos = (rows - 1) * elem_per_row + column \
                if column >= elem_last_row else rows * elem_per_row + column
            new_pos += self.columns * step
        # First element in row
        elif direction == "H":
            new_pos = row * elem_per_row
        # Last element in column
        elif direction == "J":
            new_pos = (rows - 1) * elem_per_row + column \
                if column >= elem_last_row else rows * elem_per_row + column
        # First element in column
        elif direction == "K":
            new_pos %= elem_per_row
        # Last element in row
        elif direction == "L":
            new_pos = (row + 1) * elem_per_row - 1
        # Do not scroll to paths that are over the limits
        if new_pos < min_pos:
            new_pos = min_pos
        elif new_pos > max_pos:
            new_pos = max_pos
        # Move
        self.move_to_pos(new_pos)

    def move_to_pos(self, pos):
        """Set focus on position in iconview and center it.

        Args:
            pos: The position to focus.
        """
        self.iconview.select_path(Gtk.TreePath(pos))
        cell_renderer = self.iconview.get_cells()[0]
        self.iconview.set_cursor(Gtk.TreePath(pos), cell_renderer, False)
        self.iconview.scroll_to_path(Gtk.TreePath(pos), True, 0.5, 0.5)
        # Clear the user prefixed step
        self.app["eventhandler"].num_clear()

    def zoom(self, inc=True):
        """Zoom thumbnails.

        Args:
            inc: If True increase thumbnail size.
        """
        # What zoom and limits
        if inc and self.zoom_level_index < len(self.zoom_levels) - 1:
            self.zoom_level_index += 1
        elif not inc and self.zoom_level_index > 0:
            self.zoom_level_index -= 1
        else:
            return

        # Rescale all images in liststore
        if self.toggled:
            self.reload_all()

        # Set columns and refocus current image
        self.calculate_columns()
        self.move_to_pos(self.app.get_pos(force_widget="thu"))

    def get_zoom_level(self):
        return self.zoom_levels[self.zoom_level_index]<|MERGE_RESOLUTION|>--- conflicted
+++ resolved
@@ -164,18 +164,6 @@
         self.iconview.show()
         self.toggled = True
 
-<<<<<<< HEAD
-        # Add all thumbnails to the liststore
-        for i, thumb in enumerate(self.elements):
-            pixbuf_max = GdkPixbuf.Pixbuf.new_from_file(thumb)
-            self.pixbuf_max.append(pixbuf_max)
-            pixbuf = self.scale_thumb(pixbuf_max)
-            name = thumb.split("___")[-1].split(".thumbnail")[0]
-            name = os.path.splitext(name)[0]
-            if self.app.paths[i] in self.app["mark"].marked:
-                name = name + " [*]"
-            self.liststore.append([pixbuf, name])
-=======
         # Add initial placeholder for all thumbnails
         default_pixbuf_max = GdkPixbuf.Pixbuf.new_from_file_at_scale(
             self.thumbnail_manager.default_icon,
@@ -189,7 +177,6 @@
 
         # Generate thumbnails asynchronously
         self.reload_all(ignore_cache=True)
->>>>>>> 051a9eeb
 
         # Set columns
         self.calculate_columns()
